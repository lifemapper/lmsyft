--- conflicted
+++ resolved
@@ -26,7 +26,6 @@
 
 
 # .....................................................................................
-<<<<<<< HEAD
 @bp.route('/collection', methods=['POST'])
 def sp_cache_collection_post():
     collection = Collection(request.json)
@@ -44,7 +43,6 @@
     raise NotFound()
 
 
-
 # .....................................................................................
 @bp.route('/collection/<string:collection_id>/occurrences/', methods=['DELETE', 'POST', 'PUT'])
 def collection_occurrences_modify(collection_id):
@@ -53,47 +51,19 @@
         controller.delete_collection_occurrences(collection_id, delete_identifiers)
         return
     controller.update_collection_occurrences(collection_id, request.json['specimens'])
-=======
-#@bp.route('/collection', methods=('POST'))
-#def sp_cache_collection_post():
-#    collection = Collection(request.json)
-#    controller.post_collection(collection)
-#    return controller.get_collection(controller.collection_id).serialize_json()
 
 
 # .....................................................................................
-#@bp.route('/collection/<string:collection_id>', methods=('GET'))
-#def sp_cache_collection_get(collection_id):
-#    """Return information about a cached collection."""
-#    collection = controller.get_collection(collection_id)
-#    if collection:
-#        return collection.serialize_json()
-#    raise NotFound()
-
-
-
-# .....................................................................................
-#@bp.route('/collection/<string:collection_id>/occurrences/', methods=('DELETE', 'POST', 'PUT'))
-#def collection_occurrences_modify(collection_id):
-#    if request.method.lower() == 'delete':
-#        delete_identifiers = request.json['delete_identifiers']
-#        controller.delete_collection_occurrences(collection_id, delete_identifiers)
-#        return
-#    controller.update_collection_occurrences(collection_id, request.json['specimens'])
->>>>>>> 7abdaa73
-
-
-# .....................................................................................
-#@bp.route('/collection/<string:collection_id>/occurrences/<string:identifier>', methods=['DELETE', 'GET', 'PUT'])
-#def collection_occurrence(collection_id, identifier):
-#    if request.method.lower() == 'delete':
-#        return collection_occurrence_delete(collection_id, identifier)
-#    elif request.method.lower() == 'get':
-#        specimen = controller.get_collection_occurrence(collection_id, identifier)
-#        if specimen:
-#            return specimen.serialize_json()
-#        raise NotFound()
-#    elif request.method.lower() == 'put':
-#        new_specimen_record = SpecimenRecord(request.json)
-#        controller.update_collection_occurrences(collection_id, [new_specimen_record])
-#        return controller.get_collection_occurrence(collection_id, identifier).serialize_json()+@bp.route('/collection/<string:collection_id>/occurrences/<string:identifier>', methods=['DELETE', 'GET', 'PUT'])
+def collection_occurrence(collection_id, identifier):
+    if request.method.lower() == 'delete':
+        return collection_occurrence_delete(collection_id, identifier)
+    elif request.method.lower() == 'get':
+        specimen = controller.get_collection_occurrence(collection_id, identifier)
+        if specimen:
+            return specimen.serialize_json()
+        raise NotFound()
+    elif request.method.lower() == 'put':
+        new_specimen_record = SpecimenRecord(request.json)
+        controller.update_collection_occurrences(collection_id, [new_specimen_record])
+        return controller.get_collection_occurrence(collection_id, identifier).serialize_json()