--- conflicted
+++ resolved
@@ -46,15 +46,6 @@
                 errors=[{ 'error': traceback }]
             )
 
-<<<<<<< HEAD
-        if not good_params['occid']:
-            good_params['occid'] = None
-
-        if not good_params['namestr']:
-            good_params['namestr'] = None
-
-=======
->>>>>>> 69392ea6
         if good_params['occid'] is None and good_params['namestr'] is None:
             cherrypy.response.status = 400
             return index_template(
