openapi: 3.0.0
info:
  title: Specify Network services
  description: API services for returning biological metadata from available data providers
  version: 1.0.0
  termsOfService: 'https://lifemapper.ku.edu/?page_id=1096'
  contact:
    name: Aimee Stewart
    email: aimee.stewart@ku.edu
    url: 'https://www.lifemapper.org/'
  license:
    name: GPL-3.0 License
    url: 'https://www.gnu.org/licenses/gpl-3.0.en.html'
servers:
  - url: 'https://broker-dev.spcoco.org/api/v1'
    description: Internal testing broker server
  - url: 'https://broker.spcoco.org/api/v1'
    description: Production broker server
tags:
  - name: name
    description: Get taxonomy information for a scientific name
  - name: occ
    description: Get specimen occurrences
  - name: resolve
    description: Get resolution metadata for a digital specimen object in Specify
  - name: map
    description: Get URL for map of species points and predicted distributions
externalDocs:
  description: Lifemapper
  url: 'https://www.lifemapper.org/'
paths:
  '/name/{namestr}':
    get:
      tags:
        - name
      summary: 'Get taxonomy information for a scientific name'
      description: Get taxonomy information for a scientific name from available providers
      operationId: name_tentacles
      parameters:
        - $ref: '#/components/parameters/namestr'
        - $ref: '#/components/parameters/provider'
        - $ref: '#/components/parameters/is_accepted'
        - $ref: '#/components/parameters/gbif_parse'
        - $ref: '#/components/parameters/gbif_count'
      responses:
        '200':
          description: successful operation
          content:
            application/json:
              schema:
                $ref: '#/components/schemas/names_tentacles'
              examples:
                Denitrobacterium etoxificans:
                   $ref:
                    '#/components/examples/names_Denitrobacterium_detoxificans'
                Plagioecia patina:
                  $ref: '#/components/examples/names_Plagioecia_patina'
                Tulipa sylvestris:
                  $ref: '#/components/examples/names_Tulipa_sylvestris'

  '/occ/{occid}':
    get:
      tags:
        - occ
      summary: 'Get specimen occurrence information'
      description: Get specimen occurrence information from available services
      operationId: occ_tentacles
      parameters:
        - $ref: '#/components/parameters/occid'
        - $ref: '#/components/parameters/provider'
        - $ref: '#/components/parameters/gbif_dataset_key'
        - $ref: '#/components/parameters/count_only'
      responses:
        '200':
          description: successful operation
          content:
            application/json:
              schema:
                $ref: '#/components/schemas/occ_tentacles'
              examples:
                KU Bird occurrence:
                  $ref: '#/components/examples/occ_tentacles'

  '/map/{namestr}':
    get:
      tags:
        - map
      summary: 'Get map information for a species'
      description: Get map metadata for species points and predicted distributions
      operationId: map
      parameters:
        - $ref: '#/components/parameters/namestr'
      responses:
        '200':
          description: successful operation
          content:
            application/json:
              schema:
                $ref: '#/components/schemas/map_tentacles'

  '/resolve/{occid}':
    get:
      tags:
        - resolve
      summary: 'Get a metadata record with URL for a Specify GUID'
      description: Get resolution metadata for a digital specimen object in Specify
      operationId: resolve
      parameters:
        - $ref: '#/components/parameters/occid'
      responses:
        '200':
          description: successful operation
          content:
            application/json:
              schema:
                $ref: '#/components/schemas/resolve_record'
              examples:
                KU Bird occurrence:
                  $ref: '#/components/examples/resolve'

components:

  parameters:
    namestr:
      name: namestr
      in: path
      description: Scientific name / Full name of a taxa record to search for
      required: true
      schema:
        type: string
      examples:
        Plagioecia patina:
          value: Plagioecia patina
        Phlox longifolia Nutt.:
          value: Phlox longifolia Nutt.
        Tulipa sylvestris L.:
          value: Tulipa sylvestris L.
        Medinilla speciosa Blume:
          value: Medinilla speciosa Blume
        Acer caesium Wall. ex Brandis:
          value: Acer caesium Wall. ex Brandis
        Acer heldreichii Orph. ex Boiss.:
          value: Acer heldreichii Orph. ex Boiss.
        Acer pseudoplatanus L.:
          value: Acer pseudoplatanus L.
        Acer velutinum Boiss.:
          value: Acer velutinum Boiss.
        Acer hyrcanum Fisch. & Meyer:
          value: Acer hyrcanum Fisch. & Meyer
        Acer monspessulanum L.:
          value: Acer monspessulanum L.
        Acer obtusifolium Sibthorp & Smith:
          value: Acer obtusifolium Sibthorp & Smith
        Acer opalus Miller:
          value: Acer opalus Miller
        Acer sempervirens L.:
          value: Acer sempervirens L.
        Acer floridanum (Chapm.) Pax:
          value: Acer floridanum (Chapm.) Pax
        Acer grandidentatum Torr. & Gray:
          value: Acer grandidentatum Torr. & Gray
        Acer leucoderme Small:
          value: Acer leucoderme Small
        Acer nigrum Michx.f.:
          value: Acer nigrum Michx.f.
        Acer skutchii Rehder:
          value: Acer skutchii Rehder
        Acer saccharum Marshall:
          value: Acer saccharum Marshall
    provider:
      name: provider
      in: query
      schema:
        type: array
        items:
          type: string
          enum:
            - 'gbif'
            - 'idb'
            - 'ipni'
            - 'itis'
            - 'lm'
            - 'mopho'
            - 'specify'
            - 'worms'
      # Serialize as provider=gbif,idb,specify
      style: form
      explode: false
      description: Code indicating one or more providers to query
      required: false
    gbif_parse:
      name: gbif_parse
      in: query
      description: >-
        whether to parse the scientific name (removing author and date
        information)
      required: false
      schema:
        type: boolean
        default: true
    gbif_count:
      name: gbif_count
      in: query
      description: >-
        Whether to include in the response `occurrence_count` for a count of
        specimen occurrences in GBIF and and `occurrence_url` for a query to
        retrieve those specimen occurrences
      required: false
      schema:
        type: boolean
        default: true
    is_accepted:
      name: is_accepted
      in: query
      description: Flag indicating whether to limit the response to `ACCEPTED` or `VALID` names
      required: false
      schema:
        type: boolean
        default: true
<<<<<<< HEAD
    gbif_dataset_key:
      name: gbif_dataset_key
      in: path
      description: Dataset GUID from GBIF
=======
    dataset_key:
      name: dataset_key
      in: query
      description: Dataset GUID
>>>>>>> 52ca6e57
      required: true
      schema:
        $ref: '#/components/schemas/guid'
      examples:
        Fish dataset 1:
          value: 56caf05f-1364-4f24-85f6-0c82520c2792
        Fish dataset 2:
          value: 8f79c802-a58c-447f-99aa-1d6a0790825a
        Birds dataset:
          value: e635240a-3cb1-4d26-ab87-57d8c7afdfdb
    occid:
      name: occid
      in: path
      description: Occurence ID
      required: true
      schema:
        $ref: '#/components/schemas/guid'
      examples:
        Fish occurrence 1:
          value: 2c1becd5-e641-4e83-b3f5-76a55206539a
        Fish occurrence 2:
          value: a413b456-0bff-47da-ab26-f074d9be5219
        Fish occurrence 3:
          value: dc92869c-1ed3-11e3-bfac-90b11c41863e
        Fish occurrence 4:
          value: 21ac6644-5c55-44fd-b258-67eb66ea231d
        Bird occurrence 1:
          value: ed8cfa5a-7b47-11e4-8ef3-782bcb9cd5b5
        Bird occurrence 2:
          value: f5725a56-7b47-11e4-8ef3-782bcb9cd5b5
        Bird occurrence 3:
          value: f69696a8-7b47-11e4-8ef3-782bcb9cd5b5
        Bird occurrence 4:
          value: 5e7ec91c-4d20-42c4-ad98-8854800e82f7
    count_only:
      name: count_only
      in: query
      description: Whether to limit the response to a count of results
      required: false
      schema:
        type: boolean
        default: false


  schemas:
    provider:
      type: object
      properties:
        code:
          type: string
          enum:
            - 'gbif'
            - 'idb'
            - 'ipni'
            - 'itis'
            - 'lm'
            - 'mopho'
            - 'specify'
            - 'worms'
            - 'specifynetwork'
        icon_url:
          type: string
          example: https://broker.spcoco.org/api/v1/badge?provider=specifynetwork
        label:
          type: string
          description: Human-readable provider name
          example: Specify Network
        query_url:
          type: array
          items:
            type: string
            example: https://broker.spcoco.org/api/v1/name?namestr=Acer saccharum Marshall&provider=gbif,itis,worms&is_accepted=True&gbif_count=True&kingdom=None
        status_code:
          type: number
          example: 200
    wrapper:
      type: object
      properties:
        count:
          $ref: '#/components/schemas/count'
        service:
          type: string
        provider:
          $ref: '#/components/schemas/provider'
        record_format:
          type: string
        errors:
          type: object
          properties:
            error:
              type: array
              items:
                type: string
            info:
              type: array
              items:
                type: string
            warning:
              type: array
              items:
                type: string
    count:
      type: integer
      description: >-
        Number of records that matched the query. For specimen occurrence IDs,
        there are usually 0 or 1 matches
      minimum: 0
      example: 1
    guid:
      type: string
      minLength: 36
      maxLength: 36
    nullable_guid:
      type: string
      minLength: 36
      maxLength: 36
      nullable: true
    view_url:
      type: string
      description: URL to provider web page for this data
      nullable: true
    api_url:
      type: string
      description: URL for provider api query for this data
      nullable: true
    hierarchy:
      type: array
      items:
        type: object
        properties:
          kingdom:
            type: string
            example: 'Animalia'
          phylum:
            type: string
            example: 'Bryozoa'
          class:
            type: string
            example: 'Stenolaemata'
          order:
            type: string
            example: 'Cyclostomatida'
          family:
            type: string
            example: 'Plagioeciidae'
          genus:
            type: string
            example: 'Plagioecia'
          species:
            type: string
            example: 'Plagioecia patina'

    names_tentacles:
      allOf:
        - $ref: '#/components/schemas/wrapper'
        - type: object
          properties:
            service:
              type: string
              enum:
                - 'name'
            records:
              type: array
              items:
                $ref: '#/components/schemas/names_one_prov'
              minItems: 3
              maxItems: 3
    names_one_prov:
      allOf:
        - $ref: '#/components/schemas/wrapper'
        - type: object
          properties:
            service:
              type: string
              enum:
                - 'name'
            records:
              type: array
              items:
                $ref: '#/components/schemas/name_record'
    name_record:
      type: object
      properties:
        "s2n:view_url":
          $ref: '#/components/schemas/view_url'
        "s2n:api_url":
          $ref: '#/components/schemas/api_url'
        "s2n:status":
          type: string
          description: taxonomic status of this name
          example: 'valid'
        "s2n:scientific_name":
          type: string
          example: 'Plagioecia patina (Lamarck, 1816)'
        "s2n:canonical_name":
          type: string
          example: 'Plagioecia patina'
        "s2n:common_names":
          type: string
          example: 'red maple'
          nullable: true
        "s2n:kingdom":
          type: string
          description: taxonomic kingdom containing this name
          example: 'Animalia'
        "s2n:rank":
          type: string
          description: taxonomic rank of this name
          example: 'genus'
        "s2n:synonyms":
          type: array
          items:
            type: string
          description: Array of synonyms of this name
          nullable: true
        "s2n:hierarchy":
          $ref: '#/components/schemas/hierarchy'
        s2n:gbif_occurrence_count:
          type: integer
          description: Number of occurrences reported by GBIF for this name. This would be null if gbif_count is False
          example: 926
          nullable: true
        s2n:gbif_occurrence_url:
          type: string
          description: API URL to query for specimen occurrences in GBIF for this name. This would be null if gbif_count is False
          example: 'https://www.gbif.org/species/1004151'
          nullable: true
        "s2n:gbif_confidence":
          type: number
          description: Confidence score assigned by GBIF
          minimum: 0
          maximum: 100
          example: 98
          nullable: true
        "s2n:gbif_taxon_key":
          type: integer
          description: GBIF identifier key for this taxon
          nullable: true
        "s2n:itis_tsn":
          type: integer
          description: ITIS identifier key for this taxon
          nullable: true
        "s2n:itis_credibility":
          type: string
          description: Category assigned by ITIS indicating taxon credibility
          example: 'TWG standards met'
          nullable: true
        "s2n:worms_valid_AphiaID":
          type: integer
          description: WoRMS identifier key for this taxon
          nullable: true
        "s2n:worms_lsid":
          type: string
          description: WoRMS resolvable unique identifier key for this taxon
          nullable: true
        "s2n:worms_isMarine":
          type: integer
          description: WoRMS flag indicating if the taxon is a marine organism
          minimum: 0
          maximum: 1
          nullable: true
        "s2n:worms_isBrackish":
          type: integer
          description: WoRMS flag indicating if the organism lives in brackish water
          minimum: 0
          maximum: 1
          nullable: true
        "s2n:worms_isFreshwater":
          type: integer
          description: WoRMS flag indicating if the organism lives in fresh water
          minimum: 0
          maximum: 1
          nullable: true
        "s2n:worms_isTerrestrial":
          type: integer
          description: WoRMS flag indicating if the taxon is a terrestrial organism
          minimum: 0
          maximum: 1
          nullable: true
        "s2n:worms_isExtinct":
          type: integer
          description: WoRMS flag indicating if the taxon is an extinct organism
          minimum: 0
          maximum: 1
          nullable: true
        "s2n:worms_match_type":
          type: string
          description:
            WoRMS code indicating how the taxon requested matched the response
          example: 'exact'
          nullable: true

    occ_tentacles:
      allOf:
        - $ref: '#/components/schemas/wrapper'
        - type: object
          properties:
            service:
              type: string
              enum:
                - 'occ'
            records:
              type: array
              items:
                $ref: '#/components/schemas/occ_one_prov'
              minItems: 1
              maxItems: 4
              description:
                If GBIF dataset_key is provided, only GBIF response is returned
    occ_one_prov:
      allOf:
        - $ref: '#/components/schemas/wrapper'
        - type: object
          properties:
            service:
              type: string
              enum:
                - 'occ'
            records:
              type: array
              items:
                $ref: '#/components/schemas/occ_record'
              description: This array would be empty if count_only is True
    occ_record:
      type: object
      properties:
        's2n:view_url':
           $ref: '#/components/schemas/view_url'
        's2n:api_url':
          $ref: '#/components/schemas/api_url'
        'dwc:scientificName':
          type: string
          description: Scientific name for this object
          example: 'Eryngium ebracteatum Lam.'
          nullable: true
        'dwc:taxonRank':
          type: string
          description: Taxonomic rank for the taxon identified for this object
          example: 'SPECIES'
          nullable: true
        'dwc:kingdom':
          type: string
          example: Animalia
          nullable: true
        'dwc:phylum':
          type: string
          example: Chordata
          nullable: true
        'dwc:class':
          type: string
          example: Aves
          nullable: true
        'dwc:order':
          type: string
          example: Passeriformes
          nullable: true
        'dwc:family':
          type: string
          example: Pachycephalidae
          nullable: true
        'dwc:genus':
          type: string
          example: Pachycephala
          nullable: true
        'dwc:species':
          type: string
          example: Pachycephala pectoralis
          nullable: true
        'dwc:specificEpithet':
          type: string
          example: pectoralis
          nullable: true
        'dwc:scientificNameAuthorship':
          type: string
          example: 'Pachycephala pectoralis (Latham, 1802)'
          nullable: true
        'dwc:catalogNumber':
          type: string
          example: '21469'
        'dwc:collectionCode':
          type: string
          example: 'FLOR'
          nullable: true
        'dwc:institutionCode':
          type: string
          example: 'Universidade Federal de Santa Catarina'
        'dwc:otherCatalogNumbers':
          type: string
          nullable: true
        'dwc:datasetName':
          type: string
          example: 'FLOR - Herbário do Departamento de Botânica da Universidade Federal de Santa Catarina'
          nullable: true
        'dwc:year':
          type: string
          example: '1999'
          nullable: true
        'dwc:month':
          type: string
          example: '11'
          nullable: true
        'dwc:day':
          type: string
          example: '5'
          nullable: true
        'dwc:recordedBy':
          type: string
          example: 'Bentley, Andrew C; Preston, Mike; Addison, Mark'
          nullable: true
        'dwc:fieldNumber':
          type: string
          example: 'ACB 02-02'
          nullable: true
        'dwc:locality':
          type: string
          example: 'Aliwal Shoal - Tiger ledge'
          nullable: true
        'dwc:county':
          type: string
          example: 'Scottburgh'
          nullable: true
        'dwc:stateProvince':
          type: string
          example: 'KwaZulu-Natal'
          nullable: true
        'dwc:country':
          type: string
          example: 'United States'
          nullable: true
        'dwc:countryCode':
          type: string
          example: 'US'
          nullable: true
        'dwc:decimalLongitude':
          type: string
          example: '-79.91052'
          nullable: true
        'dwc:decimalLatitude':
          type: string
          example: '32.753384'
          nullable: true
        'dwc:geodeticDatum':
          type: string
          example: 'WGS84'
          nullable: true
        'dwc:basisOfRecord':
          type: string
          example: 'MaterialSample'
          nullable: true
        'dwc:preparations':
          type: string
          example: 'Tissue - 100'
          nullable: true
        'dwc:associatedReferences':
          type: array
          items:
            type: string
        'dwc:associatedSequences':
          type: array
          items:
            type: string
        's2n:issues':
          $ref: '#/components/schemas/issue_pairs'
        'dcterms:accessRights':
          type: string
          example: 'http://biodiversity.ku.edu/research/university-kansas-biodiversity-institute-data-publication-and-use-norms'
          nullable: true
        'dcterms:language':
          type: string
          example: 'en'
          nullable: true
        'dcterms:license':
          type: string
          example: 'http://creativecommons.org/licenses/by/4.0/legalcode'
          nullable: true
        'dcterms:modified':
          type: string
          example: '2019-01-17 10:04:50.0'
          nullable: true
        'dcterms:type':
          type: string
          example: 'PhysicalObject'
          nullable: true
        'gbif:gbifID':
          type: string
          example: '656981504'
          nullable: true
        'gbif:publishingOrgKey':
          $ref: '#/components/schemas/nullable_guid'
        'gbif:datasetKey':
          $ref: '#/components/schemas/nullable_guid'
        'gbif:acceptedScientificName':
          type: string
          example: 'en'
          nullable: true
        'idigbio:uuid':
          $ref: '#/components/schemas/nullable_guid'
        'mopho:specimen.specimen_id':
          type: string
          example: '25481'
          nullable: true
        's2n:specify_identifier':
          $ref: '#/components/schemas/nullable_guid'

    map_tentacles:
      allOf:
        - $ref: '#/components/schemas/wrapper'
        - type: object
          properties:
            service:
              type: string
              enum:
                - 'map'
            records:
              type: array
              items:
                 $ref: '#/components/schemas/map_one_prov'
              minItems: 1
              maxItems: 1
    map_one_prov:
      allOf:
        - $ref: '#/components/schemas/wrapper'
        - type: object
          properties:
            service:
              type: string
              enum:
                - 'map'
            records:
              type: array
              items:
                $ref: '#/components/schemas/map_record'
    map_record:
      type: object
      properties:
        's2n:view_url':
          $ref: '#/components/schemas/view_url'
        's2n:api_url':
          $ref: '#/components/schemas/api_url'
        's2n:endpoint':
          type: string
          example: 'https://data.lifemapper.org/api/v2/ogc'
        's2n:data_link':
          type: string
          example: 'https://data.lifemapper.org/api/v2/sdmProject/119965'
        's2n:layer_type':
          type: string
          enum:
            - 'vector'
            - 'raster'
        's2n:layer_name':
          type: string
          example: 'prj_119965'
        's2n:point_count':
          type: integer
          example: 456
        's2n:point_bbox':
          type: string
          example: '-180,-90,180,90'
        's2n:species_name':
          type: string
          example: 'Phlox longifolia Nutt.'
        's2n:sdm_projection_scenario_code':
          type: string
          example: 'worldclim-curr'
        's2n:sdm_projection_scenario_link':
          type: string
          example: 'https://data.lifemapper.org/api/v2/scenario/1'
        's2n:status':
          type: integer
          example: 300
        's2n:modtime':
          type: string
          example: '2021-09-05 10:23:09'
        's2n:vendor_specific_parameters':
          type: array
          items:
            $ref: '#/components/schemas/vsp'

    resolve_record:
      type: object
      properties:
        's2n:ident':
          $ref: '#/components/schemas/guid'
        's2n:dataset_guid':
          $ref: '#/components/schemas/guid'
        'dwc:institutionCode':
          type: string
          example: 'KUIT'
        'dwc:basisOfRecord':
          type: string
          example: 'MaterialSample'
        's2n:date':
          type: string
          example: '2021-09-27'
        's2n:ark':
          type: string
          example: 'http://spcoco.org/ark:/2c1becd5-e641-4e83-b3f5-76a55206539a'
        's2n:api_url':
          $ref: '#/components/schemas/api_url'

    vsp:
      type: object
      properties:
        vsp_param:
          type: string
        vsp_arg:
          type: string

    issue_pairs:
      type: object
      description: Dictionary of error codes and error messages
      properties:
        AMBIGUOUS_COLLECTION:
          type: string
        AMBIGUOUS_INSTITUTION:
          type: string
        BASIS_OF_RECORD_INVALID:
          type: string
        COLLECTION_MATCH_FUZZY:
          type: string
        COLLECTION_MATCH_NONE:
          type: string
        CONTINENT_COUNTRY_MISMATCH:
          type: string
        CONTINENT_DERIVED_FROM_COORDINATES:
          type: string
        CONTINENT_INVALID:
          type: string
        COORDINATE_ACCURACY_INVALID:
          type: string
        COORDINATE_INVALID:
          type: string
        COORDINATE_OUT_OF_RANGE:
          type: string
        COORDINATE_PRECISION_INVALID:
          type: string
        COORDINATE_PRECISION_UNCERTAINTY_MISMATCH:
          type: string
        COORDINATE_REPROJECTED:
          type: string
        COORDINATE_REPROJECTION_FAILED:
          type: string
        COORDINATE_REPROJECTION_SUSPICIOUS:
          type: string
        COORDINATE_ROUNDED:
          type: string
        COORDINATE_UNCERTAINTY_METERS_INVALID:
          type: string
        COUNTRY_COORDINATE_MISMATCH:
          type: string
        COUNTRY_DERIVED_FROM_COORDINATES:
          type: string
        COUNTRY_INVALID:
          type: string
        COUNTRY_MISMATCH:
          type: string
        DEPTH_MIN_MAX_SWAPPED:
          type: string
        DEPTH_NON_NUMERIC:
          type: string
        DEPTH_NOT_METRIC:
          type: string
        DEPTH_UNLIKELY:
          type: string
        ELEVATION_MIN_MAX_SWAPPED:
          type: string
        ELEVATION_NON_NUMERIC:
          type: string
        ELEVATION_NOT_METRIC:
          type: string
        ELEVATION_UNLIKELY:
          type: string
        GEODETIC_DATUM_ASSUMED_WGS84:
          type: string
        GEODETIC_DATUM_INVALID:
          type: string
        GEOREFERENCED_DATE_INVALID:
          type: string
        GEOREFERENCED_DATE_UNLIKELY:
          type: string
        IDENTIFIED_DATE_INVALID:
          type: string
        IDENTIFIED_DATE_UNLIKELY:
          type: string
        INDIVIDUAL_COUNT_CONFLICTS_WITH_OCCURRENCE_STATUS:
          type: string
        INDIVIDUAL_COUNT_INVALID:
          type: string
        INSTITUTION_COLLECTION_MISMATCH:
          type: string
        INSTITUTION_MATCH_FUZZY:
          type: string
        INSTITUTION_MATCH_NONE:
          type: string
        INTERPRETATION_ERROR:
          type: string
        MODIFIED_DATE_INVALID:
          type: string
        MODIFIED_DATE_UNLIKELY:
          type: string
        MULTIMEDIA_DATE_INVALID:
          type: string
        MULTIMEDIA_URI_INVALID:
          type: string
        OCCURRENCE_STATUS_INFERRED_FROM_BASIS_OF_RECORD:
          type: string
        OCCURRENCE_STATUS_INFERRED_FROM_INDIVIDUAL_COUNT:
          type: string
        OCCURRENCE_STATUS_UNPARSABLE:
          type: string
        POSSIBLY_ON_LOAN:
          type: string
        PRESUMED_NEGATED_LATITUDE:
          type: string
        PRESUMED_NEGATED_LONGITUDE:
          type: string
        PRESUMED_SWAPPED_COORDINATE:
          type: string
        RECORDED_DATE_INVALID:
          type: string
        RECORDED_DATE_MISMATCH:
          type: string
        RECORDED_DATE_UNLIKELY:
          type: string
        REFERENCES_URI_INVALID:
          type: string
        TAXON_MATCH_FUZZY:
          type: string
        TAXON_MATCH_HIGHERRANK:
          type: string
        TAXON_MATCH_NONE:
          type: string
        TYPE_STATUS_INVALID:
          type: string
        ZERO_COORDINATE:
          type: string
        datecollected_bounds:
          type: string
        dwc_acceptednameusageid_added:
          type: string
        dwc_basisofrecord_invalid:
          type: string
        dwc_basisofrecord_paleo_conflict:
          type: string
        dwc_basisofrecord_removed:
          type: string
        dwc_class_added:
          type: string
        dwc_class_replaced:
          type: string
        dwc_continent_added:
          type: string
        dwc_continent_replaced:
          type: string
        dwc_country_added:
          type: string
        dwc_country_replaced:
          type: string
        dwc_datasetid_added:
          type: string
        dwc_datasetid_replaced:
          type: string
        dwc_family_added:
          type: string
        dwc_family_replaced:
          type: string
        dwc_genus_added:
          type: string
        dwc_genus_replaced:
          type: string
        dwc_infraspecificepithet_added:
          type: string
        dwc_infraspecificepithet_replaced:
          type: string
        dwc_kingdom_added:
          type: string
        dwc_kingdom_replaced:
          type: string
        dwc_kingdom_suspect:
          type: string
        dwc_multimedia_added:
          type: string
        dwc_order_added:
          type: string
        dwc_order_replaced:
          type: string
        dwc_originalnameusageid_added:
          type: string
        dwc_parentnameusageid_added:
          type: string
        dwc_phylum_added:
          type: string
        dwc_phylum_replaced:
          type: string
        dwc_scientificnameauthorship_added:
          type: string
        dwc_specificepithet_added:
          type: string
        dwc_specificepithet_replaced:
          type: string
        dwc_stateprovince_replaced:
          type: string
        dwc_taxonid_added:
          type: string
        dwc_taxonid_replaced:
          type: string
        dwc_taxonomicstatus_added:
          type: string
        dwc_taxonomicstatus_replaced:
          type: string
        dwc_taxonrank_added:
          type: string
        dwc_taxonrank_invalid:
          type: string
        dwc_taxonrank_removed:
          type: string
        dwc_taxonrank_replaced:
          type: string
        dwc_taxonremarks_added:
          type: string
        dwc_taxonremarks_replaced:
          type: string
        gbif_canonicalname_added:
          type: string
        gbif_genericname_added:
          type: string
        gbif_reference_added:
          type: string
        gbif_taxon_corrected:
          type: string
        gbif_vernacularname_added:
          type: string
        geopoint_0_coord:
          type: string
        geopoint_bounds:
          type: string
        geopoint_datum_error:
          type: string
        geopoint_datum_missing:
          type: string
        geopoint_low_precision:
          type: string
        geopoint_pre_flip:
          type: string
        geopoint_similar_coord:
          type: string
        idigbio_isocountrycode_added:
          type: string
        rev_geocode_both_sign:
          type: string
        rev_geocode_corrected:
          type: string
        rev_geocode_eez:
          type: string
        rev_geocode_eez_corrected:
          type: string
        rev_geocode_failure:
          type: string
        rev_geocode_flip:
          type: string
        rev_geocode_flip_both_sign:
          type: string
        rev_geocode_flip_lat_sign:
          type: string
        rev_geocode_flip_lon_sign:
          type: string
        rev_geocode_lat_sign:
          type: string
        rev_geocode_lon_sign:
          type: string
        rev_geocode_mismatch:
          type: string
        scientificname_added:
          type: string
        taxon_match_failed:
          type: string

  examples:
    names_Denitrobacterium_detoxificans:
      description: 'namestr: Denitrobacterium detoxificans'
      value:
        count: 3
        errors: {}
        provider:
          code: specifynetwork
          icon_url: https://broker.spcoco.org/api/v1/badge?provider=specifynetwork
          label: Specify Network
          query_url:
            - https://broker.spcoco.org/api/v1/name?namestr=Denitrobacterium detoxificans&provider=gbif,itis,worms&is_accepted=True&gbif_count=True&kingdom=None
          status_code: 200
        record_format: ''
        records:
          - count: 1
            errors: {}
            provider:
              code: gbif
              icon_url: https://broker.spcoco.org/api/v1/badge?provider=gbif
              label: GBIF
              query_url:
                - https://api.gbif.org/v1/species/match?name=Denitrobacterium+detoxificans&verbose=true
                - https://api.gbif.org/v1/occurrence/search?taxonKey=3223473
              status_code: 200
            record_format: ''
            records:
              - s2n:api_url: https://api.gbif.org/v1/species/3223473
                s2n:canonical_name: Denitrobacterium detoxificans
                s2n:common_names: null
                s2n:gbif_confidence: 98
                s2n:gbif_occurrence_count: 39
                s2n:gbif_occurrence_url: https://api.gbif.org/v1/occurrence/search?taxonKey=3223473
                s2n:gbif_taxon_key: 3223473
                s2n:hierarchy:
                  - class: Coriobacteriia
                    family: Eggerthellaceae
                    genus: Denitrobacterium
                    kingdom: Bacteria
                    order: Coriobacteriales
                    phylum: Actinobacteriota
                    species: Denitrobacterium detoxificans
                s2n:itis_credibility: null
                s2n:itis_tsn: null
                s2n:kingdom: Bacteria
                s2n:rank: SPECIES
                s2n:scientific_name: Denitrobacterium detoxificans Anderson et al., 2000
                s2n:status: ACCEPTED
                s2n:synonyms: []
                s2n:view_url: https://www.gbif.org/species/3223473
                s2n:worms_isBrackish: null
                s2n:worms_isExtinct: null
                s2n:worms_isFreshwater: null
                s2n:worms_isMarine: null
                s2n:worms_isTerrestrial: null
                s2n:worms_lsid: null
                s2n:worms_match_type: null
                s2n:worms_valid_AphiaID: null
            service: name
          - count: 1
            errors: {}
            provider:
              code: itis
              icon_url: https://broker.spcoco.org/api/v1/badge?provider=itis
              label: ITIS
              query_url:
                - https://services.itis.gov?wt=json&q=nameWInd:Denitrobacterium\%20detoxificans
              status_code: 200
            record_format: ''
            records:
              - s2n:api_url: https://services.itis.gov?q=tsn:961092
                s2n:canonical_name: Denitrobacterium detoxificans
                s2n:common_names: null
                s2n:gbif_confidence: null
                s2n:gbif_occurrence_count: null
                s2n:gbif_occurrence_url: null
                s2n:gbif_taxon_key: null
                s2n:hierarchy:
                  - class: null
                    family: Coriobacteriaceae
                    genus: Denitrobacterium
                    kingdom: Bacteria
                    order: Coriobacteriales
                    phylum: Actinobacteria
                    species: Denitrobacterium detoxificans
                s2n:itis_credibility: TWG standards met
                s2n:itis_tsn: '961092'
                s2n:kingdom: Bacteria
                s2n:rank: Species
                s2n:scientific_name: Denitrobacterium detoxificans Anderson et al., 2000
                s2n:status: valid
                s2n:synonyms: []
                s2n:view_url: https://www.itis.gov/servlet/SingleRpt/SingleRpt?search_topic=TSN&search_value=961092
                s2n:worms_isBrackish: null
                s2n:worms_isExtinct: null
                s2n:worms_isFreshwater: null
                s2n:worms_isMarine: null
                s2n:worms_isTerrestrial: null
                s2n:worms_lsid: null
                s2n:worms_match_type: null
                s2n:worms_valid_AphiaID: null
            service: name
          - count: 0
            errors:
              error:
                - WormsAPI; URL http://www.marinespecies.org/rest/AphiaRecordsByMatchNames, code = 204, reason = No Content
            provider:
              code: worms
              icon_url: https://broker.spcoco.org/api/v1/badge?provider=worms
              label: WoRMS
              query_url:
                - http://www.marinespecies.org/rest/AphiaRecordsByMatchNames?marine_only=true&scientificnames%5B%5D%3D=Denitrobacterium+detoxificans
              status_code: 204
            record_format: ''
            records: []
            service: name
        service: name
    names_Plagioecia_patina:
      description: 'namestr: Plagioecia patina'
      value:
        count: 3
        errors: {}
        provider:
          code: specifynetwork
          icon_url: https://broker.spcoco.org/api/v1/badge?provider=specifynetwork
          label: Specify Network
          query_url:
            - https://broker.spcoco.org/api/v1/name?namestr=Plagioecia patina&provider=gbif,itis,worms&is_accepted=True&gbif_count=True&kingdom=None
          status_code: 200
        record_format: ''
        records:
          - count: 1
            errors: {}
            provider:
              code: gbif
              icon_url: https://broker.spcoco.org/api/v1/badge?provider=gbif
              label: GBIF
              query_url:
                - https://api.gbif.org/v1/species/match?name=Plagioecia+patina&verbose=true
                - https://api.gbif.org/v1/occurrence/search?taxonKey=1004151
              status_code: 200
            record_format: ''
            records:
              - s2n:api_url: https://api.gbif.org/v1/species/1004151
                s2n:canonical_name: Plagioecia patina
                s2n:common_names: null
                s2n:gbif_confidence: 98
                s2n:gbif_occurrence_count: 1029
                s2n:gbif_occurrence_url: https://api.gbif.org/v1/occurrence/search?taxonKey=1004151
                s2n:gbif_taxon_key: 1004151
                s2n:hierarchy:
                  - class: Stenolaemata
                    family: Plagioeciidae
                    genus: Plagioecia
                    kingdom: Animalia
                    order: Cyclostomatida
                    phylum: Bryozoa
                    species: Plagioecia patina
                s2n:itis_credibility: null
                s2n:itis_tsn: null
                s2n:kingdom: Animalia
                s2n:rank: SPECIES
                s2n:scientific_name: Plagioecia patina (Lamarck, 1816)
                s2n:status: ACCEPTED
                s2n:synonyms: []
                s2n:view_url: https://www.gbif.org/species/1004151
                s2n:worms_isBrackish: null
                s2n:worms_isExtinct: null
                s2n:worms_isFreshwater: null
                s2n:worms_isMarine: null
                s2n:worms_isTerrestrial: null
                s2n:worms_lsid: null
                s2n:worms_match_type: null
                s2n:worms_valid_AphiaID: null
            service: name
          - count: 1
            errors: {}
            provider:
              code: itis
              icon_url: https://broker.spcoco.org/api/v1/badge?provider=itis
              label: ITIS
              query_url:
                - https://services.itis.gov?wt=json&q=nameWInd:Plagioecia\%20patina
              status_code: 200
            record_format: ''
            records:
              - s2n:api_url: https://services.itis.gov?q=tsn:155729
                s2n:canonical_name: Plagioecia patina
                s2n:common_names: null
                s2n:gbif_confidence: null
                s2n:gbif_occurrence_count: null
                s2n:gbif_occurrence_url: null
                s2n:gbif_taxon_key: null
                s2n:hierarchy:
                  - class: Stenolaemata
                    family: Plagioeciidae
                    genus: Plagioecia
                    kingdom: Animalia
                    order: Cyclostomata
                    phylum: Bryozoa
                    species: Plagioecia patina
                s2n:itis_credibility: No review; untreated NODC data
                s2n:itis_tsn: '155729'
                s2n:kingdom: Animalia
                s2n:rank: Species
                s2n:scientific_name: 'Plagioecia patina '
                s2n:status: valid
                s2n:synonyms: []
                s2n:view_url: https://www.itis.gov/servlet/SingleRpt/SingleRpt?search_topic=TSN&search_value=155729
                s2n:worms_isBrackish: null
                s2n:worms_isExtinct: null
                s2n:worms_isFreshwater: null
                s2n:worms_isMarine: null
                s2n:worms_isTerrestrial: null
                s2n:worms_lsid: null
                s2n:worms_match_type: null
                s2n:worms_valid_AphiaID: null
            service: name
          - count: 1
            errors: {}
            provider:
              code: worms
              icon_url: https://broker.spcoco.org/api/v1/badge?provider=worms
              label: WoRMS
              query_url:
                - http://www.marinespecies.org/rest/AphiaRecordsByMatchNames?marine_only=true&scientificnames%5B%5D%3D=Plagioecia+patina
              status_code: 200
            record_format: ''
            records:
              - s2n:api_url: http://www.marinespecies.org/rest/AphiaNameByAphiaID/111719
                s2n:canonical_name: Plagioecia patina
                s2n:common_names: null
                s2n:gbif_confidence: null
                s2n:gbif_occurrence_count: null
                s2n:gbif_occurrence_url: null
                s2n:gbif_taxon_key: null
                s2n:hierarchy:
                  - class: Stenolaemata
                    family: Plagioeciidae
                    genus: Plagioecia
                    kingdom: Animalia
                    order: Cyclostomatida
                    phylum: Bryozoa
                s2n:itis_credibility: null
                s2n:itis_tsn: null
                s2n:kingdom: Animalia
                s2n:rank: Species
                s2n:scientific_name: Plagioecia patina (Lamarck, 1816)
                s2n:status: accepted
                s2n:synonyms: []
                s2n:view_url: http://www.marinespecies.org/aphia.php?p=taxdetails&id=111719
                s2n:worms_isBrackish: 0
                s2n:worms_isExtinct: null
                s2n:worms_isFreshwater: 0
                s2n:worms_isMarine: 1
                s2n:worms_isTerrestrial: 0
                s2n:worms_lsid: urn:lsid:marinespecies.org:taxname:111719
                s2n:worms_match_type: exact
                s2n:worms_valid_AphiaID: 111719
            service: name
        service: name
    names_Tulipa_sylvestris:
      description: 'namestr: Tulipa sylvestris'
      value:
        count: 3
        errors: {}
        provider:
          code: specifynetwork
          icon_url: https://broker.spcoco.org/api/v1/badge?provider=specifynetwork
          label: Specify Network
          query_url:
            - https://broker.spcoco.org/api/v1/name?namestr=Tulipa sylvestris&provider=gbif,itis,worms&is_accepted=True&gbif_count=True&kingdom=None
          status_code: 200
        record_format: ''
        records:
          - count: 2
            errors: {}
            provider:
              code: gbif
              icon_url: https://broker.spcoco.org/api/v1/badge?provider=gbif
              label: GBIF
              query_url:
                - https://api.gbif.org/v1/species/match?name=Tulipa+sylvestris&verbose=true
                - https://api.gbif.org/v1/occurrence/search?taxonKey=5299536
                - https://api.gbif.org/v1/occurrence/search?taxonKey=5662842
              status_code: 200
            record_format: ''
            records:
              - s2n:api_url: https://api.gbif.org/v1/species/5299536
                s2n:canonical_name: Tulipa sylvestris
                s2n:common_names: null
                s2n:gbif_confidence: 97
                s2n:gbif_occurrence_count: 35191
                s2n:gbif_occurrence_url: https://api.gbif.org/v1/occurrence/search?taxonKey=5299536
                s2n:gbif_taxon_key: 5299536
                s2n:hierarchy:
                  - class: Liliopsida
                    family: Liliaceae
                    genus: Tulipa
                    kingdom: Plantae
                    order: Liliales
                    phylum: Tracheophyta
                    species: Tulipa sylvestris
                s2n:itis_credibility: null
                s2n:itis_tsn: null
                s2n:kingdom: Plantae
                s2n:rank: SPECIES
                s2n:scientific_name: Tulipa sylvestris L.
                s2n:status: ACCEPTED
                s2n:synonyms: []
                s2n:view_url: https://www.gbif.org/species/5299536
                s2n:worms_isBrackish: null
                s2n:worms_isExtinct: null
                s2n:worms_isFreshwater: null
                s2n:worms_isMarine: null
                s2n:worms_isTerrestrial: null
                s2n:worms_lsid: null
                s2n:worms_match_type: null
                s2n:worms_valid_AphiaID: null
              - s2n:api_url: https://api.gbif.org/v1/species/5662842
                s2n:canonical_name: Tulipa silvestris
                s2n:common_names: null
                s2n:gbif_confidence: 94
                s2n:gbif_occurrence_count: 0
                s2n:gbif_occurrence_url: https://api.gbif.org/v1/occurrence/search?taxonKey=5662842
                s2n:gbif_taxon_key: 5662842
                s2n:hierarchy:
                  - class: Liliopsida
                    family: Liliaceae
                    genus: Tulipa
                    kingdom: Plantae
                    order: Liliales
                    phylum: Tracheophyta
                    species: Tulipa silvestris
                s2n:itis_credibility: null
                s2n:itis_tsn: null
                s2n:kingdom: Plantae
                s2n:rank: SPECIES
                s2n:scientific_name: Tulipa silvestris Herb.Bout. ex Willk. & Lange, 1862
                s2n:status: ACCEPTED
                s2n:synonyms: []
                s2n:view_url: https://www.gbif.org/species/5662842
                s2n:worms_isBrackish: null
                s2n:worms_isExtinct: null
                s2n:worms_isFreshwater: null
                s2n:worms_isMarine: null
                s2n:worms_isTerrestrial: null
                s2n:worms_lsid: null
                s2n:worms_match_type: null
                s2n:worms_valid_AphiaID: null
            service: name
          - count: 1
            errors: {}
            provider:
              code: itis
              icon_url: https://broker.spcoco.org/api/v1/badge?provider=itis
              label: ITIS
              query_url:
                - https://services.itis.gov?wt=json&q=nameWInd:Tulipa\%20sylvestris
              status_code: 200
            record_format: ''
            records:
              - s2n:api_url: https://services.itis.gov?q=tsn:43106
                s2n:canonical_name: Tulipa sylvestris
                s2n:common_names: null
                s2n:gbif_confidence: null
                s2n:gbif_occurrence_count: null
                s2n:gbif_occurrence_url: null
                s2n:gbif_taxon_key: null
                s2n:hierarchy:
                  - class: Magnoliopsida
                    family: Liliaceae
                    genus: Tulipa
                    kingdom: Plantae
                    order: Liliales
                    phylum: null
                    species: Tulipa sylvestris
                s2n:itis_credibility: TWG standards met
                s2n:itis_tsn: '43106'
                s2n:kingdom: Plantae
                s2n:rank: Species
                s2n:scientific_name: Tulipa sylvestris L.
                s2n:status: accepted
                s2n:synonyms: []
                s2n:view_url: https://www.itis.gov/servlet/SingleRpt/SingleRpt?search_topic=TSN&search_value=43106
                s2n:worms_isBrackish: null
                s2n:worms_isExtinct: null
                s2n:worms_isFreshwater: null
                s2n:worms_isMarine: null
                s2n:worms_isTerrestrial: null
                s2n:worms_lsid: null
                s2n:worms_match_type: null
                s2n:worms_valid_AphiaID: null
            service: name
          - count: 0
            errors:
              error:
                - WormsAPI; URL http://www.marinespecies.org/rest/AphiaRecordsByMatchNames, code = 204, reason = No Content
            provider:
              code: worms
              icon_url: https://broker.spcoco.org/api/v1/badge?provider=worms
              label: WoRMS
              query_url:
                - http://www.marinespecies.org/rest/AphiaRecordsByMatchNames?marine_only=true&scientificnames%5B%5D%3D=Tulipa+sylvestris
              status_code: 204
            record_format: ''
            records: []
            service: name
        service: name
    occ_tentacles:
      description: 'occid: ed8cfa5a-7b47-11e4-8ef3-782bcb9cd5b5'
      value:
        count: 4
        errors: {}
        provider:
          code: specifynetwork
          icon_url: https://broker.spcoco.org/api/v1/badge?provider=specifynetwork
          label: Specify Network
          query_url:
            - https://broker.spcoco.org/api/v1/occ?occid=ed8cfa5a-7b47-11e4-8ef3-782bcb9cd5b5&provider=specify,gbif,idb,mopho&count_only=False
          status_code: 200
        record_format: ''
        records:
          - count: 1
            errors: {}
            provider:
              code: specify
              icon_url: https://broker.spcoco.org/api/v1/badge?provider=specify
              label: Specify
              query_url:
                - https://syftorium.org/api/v1/sp_cache/collection/d4b334b9-8063-4fab-bd0d-71e3fc04ae00/occurrences/ed8cfa5a-7b47-11e4-8ef3-782bcb9cd5b5
              status_code: 200
            record_format: ''
            records:
              - dcterms:accessRights: http://biodiversity.ku.edu/research/university-kansas-biodiversity-institute-data-publication-and-use-norms
                dcterms:language: null
                dcterms:license: null
                dcterms:modified: '2014-10-29 12:38:05.0'
                dcterms:type: null
                dwc:associatedReferences: []
                dwc:associatedSequences: []
                dwc:basisOfRecord: PreservedSpecimen
                dwc:catalogNumber: '66968'
                dwc:class: Aves
                dwc:collectionCode: KUO
                dwc:country: USA
                dwc:countryCode: null
                dwc:county: Boulder
                dwc:datasetName: University of Kansas Biodiversity Institute Ornithology Collection
                dwc:day: '11'
                dwc:decimalLatitude: null
                dwc:decimalLongitude: null
                dwc:family: Corvidae
                dwc:fieldNumber: null
                dwc:genus: Perisoreus
                dwc:geodeticDatum: null
                dwc:institutionCode: KU
                dwc:kingdom: Animalia
                dwc:locality: Ward, 2.5 mi. W
                dwc:month: '6'
                dwc:order: Passeriformes
                dwc:otherCatalogNumbers: null
                dwc:phylum: Chordata
                dwc:preparations: Alcoholic - 1
                dwc:recordedBy: PATTERSON, R.
                dwc:scientificName: Perisoreus canadensis
                dwc:scientificNameAuthorship: null
                dwc:specificEpithet: canadensis
                dwc:stateProvince: Colorado
                dwc:taxonRank: null
                dwc:year: '1972'
                gbif:acceptedScientificName: null
                gbif:datasetKey: null
                gbif:gbifID: null
                gbif:publishingOrgKey: null
                idigbio:uuid: null
                mopho:specimen.specimen_id: null
                s2n:api_url: null
                s2n:issues: {}
                s2n:specify_identifier: ed8cfa5a-7b47-11e4-8ef3-782bcb9cd5b5
                s2n:view_url: null
            service: occ
          - count: 1
            errors: {}
            provider:
              code: gbif
              icon_url: https://broker.spcoco.org/api/v1/badge?provider=gbif
              label: GBIF
              query_url:
                - https://api.gbif.org/v1/occurrence/search?occurrenceID=ed8cfa5a-7b47-11e4-8ef3-782bcb9cd5b5
              status_code: 200
            record_format: ''
            records:
              - dcterms:accessRights: http://biodiversity.ku.edu/research/university-kansas-biodiversity-institute-data-publication-and-use-norms
                dcterms:language: en
                dcterms:license: http://creativecommons.org/licenses/by/4.0/legalcode
                dcterms:modified: null
                dcterms:type: PhysicalObject
                dwc:associatedReferences: []
                dwc:associatedSequences: []
                dwc:basisOfRecord: PRESERVED_SPECIMEN
                dwc:catalogNumber: '66968'
                dwc:class: Aves
                dwc:collectionCode: Birds
                dwc:country: United States of America
                dwc:countryCode: US
                dwc:county: Boulder
                dwc:datasetName: University of Kansas Biodiversity Institute Ornithology Collection
                dwc:day: '11'
                dwc:decimalLatitude: null
                dwc:decimalLongitude: null
                dwc:family: Corvidae
                dwc:fieldNumber: '2102'
                dwc:genus: Perisoreus
                dwc:geodeticDatum: null
                dwc:institutionCode: KU
                dwc:kingdom: Animalia
                dwc:locality: Ward, 2.5 mi. W
                dwc:month: '6'
                dwc:order: Passeriformes
                dwc:otherCatalogNumbers: null
                dwc:phylum: Chordata
                dwc:preparations: Alcoholic - 1
                dwc:recordedBy: PATTERSON, R. R.
                dwc:scientificName: Perisoreus canadensis (Linnaeus, 1766)
                dwc:scientificNameAuthorship: null
                dwc:specificEpithet: canadensis
                dwc:stateProvince: Colorado
                dwc:taxonRank: SPECIES
                dwc:year: '1972'
                gbif:acceptedScientificName: Perisoreus canadensis (Linnaeus, 1766)
                gbif:datasetKey: e635240a-3cb1-4d26-ab87-57d8c7afdfdb
                gbif:gbifID: '686237100'
                gbif:publishingOrgKey: b554c320-0560-11d8-b851-b8a03c50a862
                idigbio:uuid: null
                mopho:specimen.specimen_id: null
                s2n:api_url: https://api.gbif.org/v1/occurrence/686237100
                s2n:issues: {}
                s2n:specify_identifier: null
                s2n:view_url: https://www.gbif.org/occurrence/686237100
            service: occ
          - count: 1
            errors: {}
            provider:
              code: idb
              icon_url: https://broker.spcoco.org/api/v1/badge?provider=idb
              label: iDigBio
              query_url:
                - https://search.idigbio.org/v2/search/records?rq=%7B%22occurrenceid%22%3A%22ed8cfa5a-7b47-11e4-8ef3-782bcb9cd5b5%22%7D
              status_code: 200
            record_format: ''
            records:
              - dcterms:accessRights: http://biodiversity.ku.edu/research/university-kansas-biodiversity-institute-data-publication-and-use-norms
                dcterms:language: en
                dcterms:license: http://creativecommons.org/licenses/by/4.0/
                dcterms:modified: '2014-10-29 12:38:05.0'
                dcterms:type: PhysicalObject
                dwc:associatedReferences: []
                dwc:associatedSequences: []
                dwc:basisOfRecord: PreservedSpecimen
                dwc:catalogNumber: '66968'
                dwc:class: Aves
                dwc:collectionCode: Birds
                dwc:country: United States
                dwc:countryCode: usa
                dwc:county: Boulder
                dwc:datasetName: University of Kansas Biodiversity Institute Ornithology Collection
                dwc:day: '11'
                dwc:decimalLatitude: null
                dwc:decimalLongitude: null
                dwc:family: Corvidae
                dwc:fieldNumber: '2102'
                dwc:genus: Perisoreus
                dwc:geodeticDatum: null
                dwc:institutionCode: KU
                dwc:kingdom: Animalia
                dwc:locality: Ward, 2.5 mi. W
                dwc:month: '6'
                dwc:order: Passeriformes
                dwc:otherCatalogNumbers: null
                dwc:phylum: Chordata
                dwc:preparations: Alcoholic - 1
                dwc:recordedBy: PATTERSON, R. R.
                dwc:scientificName: Perisoreus canadensis
                dwc:scientificNameAuthorship: null
                dwc:specificEpithet: canadensis
                dwc:stateProvince: Colorado
                dwc:taxonRank: species
                dwc:year: '1972'
                gbif:acceptedScientificName: null
                gbif:datasetKey: null
                gbif:gbifID: null
                gbif:publishingOrgKey: null
                idigbio:uuid: 438c6349-f17c-4908-88bd-c6cf9fe48747
                mopho:specimen.specimen_id: null
                s2n:api_url: https://search.idigbio.org/v2/view/records/438c6349-f17c-4908-88bd-c6cf9fe48747
                s2n:issues:
                  dwc_datasetid_added: Darwin Core Dataset ID (dwc:datasetID) added where none was provided.
                  dwc_multimedia_added: TBD
                  dwc_originalnameusageid_added: Darwin Core Original Name Usage ID (dwc:originalNameUsageID) added where none was provided.
                  dwc_parentnameusageid_added: Darwin Core Parent Name Usage ID (dwc:parentNameUsageID) added where none was provided.
                  dwc_scientificnameauthorship_added: Darwin Core Scientific Name Authorship (dwc:scientificNameAuthorship) added where none was provided.
                  dwc_taxonid_added: Darwin Core Taxon ID (dwc:taxonID) added where none was provided.
                  dwc_taxonomicstatus_added: Darwin Core Taxonomic Status (dwc:taxonomicStatus) added where none was provided.
                  dwc_taxonrank_replaced: Darwin Core Taxon Rank (dwc:taxonRank) replaced with a standardized value from GBIF Backbone Taxonomy.
                  gbif_canonicalname_added: GBIF Canonical Name added from GBIF Backbone Taxonomy.
                  gbif_genericname_added: GBIF Generic Name added from GBIF Backbone Taxonomy.
                  gbif_reference_added: GBIF Reference added from GBIF Backbone Taxonomy
                  gbif_taxon_corrected: A match in GBIF Backbone Taxonomy was found. Inverse of taxon_match_failed flag.
                  gbif_vernacularname_added: GBIF Vernacular Name (common name) added.
                  idigbio_isocountrycode_added: iDigBio ISO 3166-1 alpha-3 Country Code added.
                s2n:specify_identifier: null
                s2n:view_url: https://www.idigbio.org/portal/records/438c6349-f17c-4908-88bd-c6cf9fe48747
            service: occ
          - count: 1
            errors: {}
            provider:
              code: mopho
              icon_url: https://broker.spcoco.org/api/v1/badge?provider=mopho
              label: MorphoSource
              query_url:
                - https://ms1.morphosource.org/api/v1/find/specimens?start=0&limit=1000&q=occurrence_id%3Aed8cfa5a-7b47-11e4-8ef3-782bcb9cd5b5
              status_code: 200
            record_format: ''
            records:
              - dcterms:accessRights: null
                dcterms:language: null
                dcterms:license: null
                dcterms:modified: null
                dcterms:type: null
                dwc:associatedReferences: []
                dwc:associatedSequences: []
                dwc:basisOfRecord: null
                dwc:catalogNumber: '66968'
                dwc:class: null
                dwc:collectionCode: null
                dwc:country: null
                dwc:countryCode: null
                dwc:county: null
                dwc:datasetName: null
                dwc:day: null
                dwc:decimalLatitude: null
                dwc:decimalLongitude: null
                dwc:family: null
                dwc:fieldNumber: null
                dwc:genus: null
                dwc:geodeticDatum: null
                dwc:institutionCode: ku
                dwc:kingdom: null
                dwc:locality: null
                dwc:month: null
                dwc:order: null
                dwc:otherCatalogNumbers: null
                dwc:phylum: null
                dwc:preparations: null
                dwc:recordedBy: null
                dwc:scientificName: null
                dwc:scientificNameAuthorship: null
                dwc:specificEpithet: null
                dwc:stateProvince: null
                dwc:taxonRank: null
                dwc:year: null
                gbif:acceptedScientificName: null
                gbif:datasetKey: null
                gbif:gbifID: null
                gbif:publishingOrgKey: null
                idigbio:uuid: 438c6349-f17c-4908-88bd-c6cf9fe48747
                mopho:specimen.specimen_id: null
                s2n:api_url: null
                s2n:issues: {}
                s2n:specify_identifier: null
                s2n:view_url: https://www.morphosource.org/concern/biological_specimens/000S25481
            service: occ
        service: occ
    resolve:
      description: 'occid: ed8cfa5a-7b47-11e4-8ef3-782bcb9cd5b5'
      value:
        count: 1
        errors: {}
        provider:
          code: specifynetwork
          icon_url: https://broker.spcoco.org/api/v1/badge?provider=specifynetwork
          label: Specify Network
          query_url:
            - https://broker.spcoco.org/api/v1/resolve?occid=ed8cfa5a-7b47-11e4-8ef3-782bcb9cd5b5
          status_code: 200
        record_format: ''
        records:
          - count: 1
            errors: {}
            provider:
              code: specify
              icon_url: https://broker.spcoco.org/api/v1/badge?provider=specify
              label: Specify
              query_url:
                - https://syftorium.org/api/v1/resolve/ed8cfa5a-7b47-11e4-8ef3-782bcb9cd5b5
              status_code: 200
            record_format: ''
            records:
              - dwc:basisOfRecord: PreservedSpecimen
                dwc:institutionCode: KUO
                s2n:api_url: https://syftorium.org/api/v1/sp_cache/collection/d4b334b9-8063-4fab-bd0d-71e3fc04ae00/occurrences/ed8cfa5a-7b47-11e4-8ef3-782bcb9cd5b5
                s2n:ark: http://spcoco.org/ark:/ed8cfa5a-7b47-11e4-8ef3-782bcb9cd5b5
                s2n:dataset_guid: d4b334b9-8063-4fab-bd0d-71e3fc04ae00
                s2n:date: '2021-09-29'
                s2n:ident: ed8cfa5a-7b47-11e4-8ef3-782bcb9cd5b5
            service: resolve
        service: resolve<|MERGE_RESOLUTION|>--- conflicted
+++ resolved
@@ -217,17 +217,10 @@
       schema:
         type: boolean
         default: true
-<<<<<<< HEAD
     gbif_dataset_key:
       name: gbif_dataset_key
       in: path
       description: Dataset GUID from GBIF
-=======
-    dataset_key:
-      name: dataset_key
-      in: query
-      description: Dataset GUID
->>>>>>> 52ca6e57
       required: true
       schema:
         $ref: '#/components/schemas/guid'
