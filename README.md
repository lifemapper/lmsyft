--- conflicted
+++ resolved
@@ -1,90 +1,3 @@
 # specify_cache
 
-<<<<<<< HEAD
-![Logo](static/syftorium.png)
-
-Welcome to the Syftorium!
-
-The Syftorium is a collection of specimen-based analytics assessing the composition of
-collection holdings and available species information. These data are used to compare
-and assess collections against and among the collective holdings of all of the world's
-data that we can get our hands on.  This information is then made available back to the
-institutions and others so that it can assist those collections in prioritizing
-collecting and digitization efforts, institutional loans, mergers, deaccessions, et
-cetera in order to improve, or show off, the overall quality of the collection.  This
-information can also be used by the community as a whole to identify gaps in species
-knowlege and redundancies for similar motivations.  The Syftorium presents this
-information in multivariate-, but subsettable, space in order to create the most
-compelling picture of the data as possible in order to provide as much value and
-feedback to the community as we can.
-
-## Using the Syftorium
-
-Syftorium web services are documented using the
-[Open API 3 spec](https://swagger.io/specification/).  The raw documentation can be
-found at [/docs/openapi.yml](/docs/openapi.yml) and a version rendered with Swagger can
-be found at https://lifemapper.github.io/lmsyft/.
-
-## Deployment
-
-To run the containers, generate `fullchain.pem` and `privkey.pem` (certificate
-and the private key) using Let's Encrypt and put these files into the
-`./lmtrex/config/` directory.
-
-While in development, you can generate self-signed certificates:
-
-```zsh
-openssl req \
-  -x509 -sha256 -nodes -newkey rsa:2048 -days 365 \
-  -keyout ./config/privkey.pem \
-  -out ./config/fullchain.pem
-```
-
-To run the production container, or the development container with HTTPs
-support, generate `fullchain.pem` and `privkey.pem` (certificate and the private
-key) using Let's Encrypt and put these files into the `./config/`
-directory.
-
-### Production
-
-Modify the `FQDN` environment variable in `.env.conf` as needed.
-
-Run the containers:
-
-```zsh
-docker compose up -d
-```
-
-lmsyft is now available at [https://localhost/](https://localhost:443)
-
-#### Process DWCAs
-
-You can setup a cron job to process pending DWCAs.
-
-See `./cron/lmsyft_process_dwcas_cron.in`.
-
-Note, you many need to modify `lmsyft-sp_cache-1` to reflect your container
-name.
-
-### Development
-
-Run the containers:
-
-```zsh
-docker compose -f docker-compose.yml -f docker-compose.development.yml up
-```
-
-lmsyft is now available at [http://localhost/](http://localhost:443).
-
-Flask has hot-reload enabled.
-
-#### Configuring Debugger
-
-Debugger configuration is IDE dependent. [Instructions for
-PyCharm](https://kartoza.com/en/blog/using-docker-compose-based-python-interpreter-in-pycharm/)
-
-`runner` container is running `debugpy` on port `5001` and `sp_cache` on
-port `5002`.
-=======
-The Specify Cache is a place where Specify collections that do not have APIs can send their data so that it can be made public.
->>>>>>> a68fcbcd
+The Specify Cache is a place where Specify collections that do not have APIs can send their data so that it can be made public.